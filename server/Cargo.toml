--- conflicted
+++ resolved
@@ -23,13 +23,10 @@
 sky_macros = { path = "../sky-macros" }
 tokio-openssl = "0.6.1"
 openssl = { version = "0.10.34", features = ["vendored"] }
-<<<<<<< HEAD
 owning_ref = "0.4.1"
-=======
 # Use the respcodes from the client-driver
 skytable = { git = "https://github.com/skytable/client-rust", branch = "next", default-features = false }
 
->>>>>>> 67ee1046
 [target.'cfg(not(target_env = "msvc"))'.dependencies]
 jemallocator = "0.3.2"
 [target.'cfg(target_os = "windows")'.dependencies]
