--- conflicted
+++ resolved
@@ -1,109 +1,81 @@
-<<<<<<< HEAD
 name: Skybase Server
 version: 0.5.1
-=======
-#
-# Created on Tue Sep 01 2020
-#
-# This file is a part of TerrabaseDB
-# Copyright (c) 2020, Sayan Nandan <ohsayan at outlook dot com>
-#
-# This program is free software: you can redistribute it and/or modify
-# it under the terms of the GNU Affero General Public License as published by
-# the Free Software Foundation, either version 3 of the License, or
-# (at your option) any later version.
-#
-# This program is distributed in the hope that it will be useful,
-# but WITHOUT ANY WARRANTY; without even the implied warranty of
-# MERCHANTABILITY or FITNESS FOR A PARTICULAR PURPOSE.  See the
-# GNU Affero General Public License for more details.
-#
-# You should have received a copy of the GNU Affero General Public License
-# along with this program. If not, see <https://www.gnu.org/licenses/>.
-#
-#
-
-name: Skybase Server
-version: 0.5.0
->>>>>>> 38b01127
 author: Sayan N. <ohsayan@outlook.com>
 about: The Skybase Database server
 args:
-  - config:
-      short: c
-      required: false
-      long: withconfig
-      value_name: cfgfile
-      help: Sets a configuration file to start sdb
-      takes_value: true
-  - restore:
-      short: r
-      required: false
-      long: restore
-      value_name: snapshotfile
-      help: Restores data from a previous snapshot
-      takes_value: true
-  - host:
-      short: h
-      required: false
-      long: host
-      value_name: host
-      help: Sets the host to which the server will bind
-      takes_value: true
-  - port:
-      short: p
-      required: false
-      long: port
-      value_name: port
-      help: Sets the port to which the server will bind
-      takes_value: true
-  - noart:
-      required: false
-      long: noart
-      help: Disables terminal artwork
-      takes_value: false
-  - nosave:
-      required: false
-      long: nosave
-      help: Disables automated background saving
-      takes_value: false
-  - saveduration:
-      required: false
-      long: saveduration
-      value_name: duration
-      short: S
-      takes_value: true
-      help: Set the BGSAVE duration
-  - snapevery:
-      required: false
-      long: snapevery
-      value_name: duration
-      help: Set the periodic snapshot duration
-      takes_value: true
-  - snapkeep:
-      required: false
-      long: snapkeep
-      value_name: count
-      help: Sets the number of most recent snapshots to keep
-      takes_value: true
-  - sslkey:
-      required: false
-      long: sslkey
-      short: k
-      value_name: key
-      help: Sets the PEM key file to use for SSL/TLS
-      takes_value: true
-  - sslchain:
-      required: false
-      long: sslchain
-      short: z
-      value_name: chain
-      help: Sets the PEM chain file to use for SSL/TLS
-      takes_value: true
-  - sslonly:
-      required: false
-      long: sslonly
-      takes_value: false
-      help: >-
-        Tells the server to only accept SSL connections and disables the non-SSL
-        port+    - config:
+          short: c
+          required: false
+          long: withconfig
+          value_name: cfgfile
+          help: Sets a configuration file to start sdb
+          takes_value: true
+    - restore:
+          short: r
+          required: false
+          long: restore
+          value_name: snapshotfile
+          help: Restores data from a previous snapshot
+          takes_value: true
+    - host:
+          short: h
+          required: false
+          long: host
+          value_name: host
+          help: Sets the host to which the server will bind
+          takes_value: true
+    - port:
+          short: p
+          required: false
+          long: port
+          value_name: port
+          help: Sets the port to which the server will bind
+          takes_value: true
+    - noart:
+          required: false
+          long: noart
+          help: Disables terminal artwork
+          takes_value: false
+    - nosave:
+          required: false
+          long: nosave
+          help: Disables automated background saving
+          takes_value: false
+    - saveduration:
+          required: false
+          long: saveduration
+          value_name: duration
+          short: S
+          takes_value: true
+          help: Set the BGSAVE duration
+    - snapevery:
+          required: false
+          long: snapevery
+          value_name: duration
+          help: Set the periodic snapshot duration
+          takes_value: true
+    - snapkeep:
+          required: false
+          long: snapkeep
+          value_name: count
+          help: Sets the number of most recent snapshots to keep
+          takes_value: true
+    - sslkey:
+          required: false
+          long: sslkey
+          short: k
+          value_name: key
+          help: Sets the PEM key file to use for SSL/TLS
+          takes_value: true
+    - sslchain:
+          required: false
+          long: sslchain
+          short: z
+          value_name: chain
+          help: Sets the PEM chain file to use for SSL/TLS
+          takes_value: true
+    - sslonly:
+          required: false
+          long: sslonly
+          takes_value: false
+          help: Tells the server to only accept SSL connections and disables the non-SSL port